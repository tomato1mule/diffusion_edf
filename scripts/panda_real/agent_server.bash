#!/bin/bash

echo "Initializing Agent Server"

configs_root_dir="configs/panda_mug"
server_name="agent"
nameserver_host_ip="192.168.0.15"
nameserver_host_port="9090"

python3 diffusion_edf/agent_server.py --configs-root-dir=$configs_root_dir \
                                      --server-name=$server_name \
<<<<<<< HEAD
                                      --compile-score-model-head 
=======
                                      --nameserver-host-ip=$nameserver_host_ip \
                                      --nameserver-host-port=$nameserver_host_port \
>>>>>>> 211a360b
                                    #   --init-nameserver
                                                <|MERGE_RESOLUTION|>--- conflicted
+++ resolved
@@ -9,11 +9,8 @@
 
 python3 diffusion_edf/agent_server.py --configs-root-dir=$configs_root_dir \
                                       --server-name=$server_name \
-<<<<<<< HEAD
                                       --compile-score-model-head 
-=======
                                       --nameserver-host-ip=$nameserver_host_ip \
                                       --nameserver-host-port=$nameserver_host_port \
->>>>>>> 211a360b
                                     #   --init-nameserver
                                                 